import setuptools

with open("README.md", "r") as f:
    long_description = f.read()

setuptools.setup(
    name="genens",
<<<<<<< HEAD
    version="0.1.8",
=======
    version="0.1.9",
>>>>>>> 6fe11125
    author="Gabriela Suchoparova",
    author_email="gabi.suchoparova@gmail.com",
    description="A genetic AutoML system for ensemble methods",
    long_description=long_description,
    long_description_content_type="text/markdown",
    url="https://github.com/gabrielasuchopar/genens",
    packages=setuptools.find_packages(),
    classifiers=[
        "Programming Language :: Python :: 3.6",
        "Programming Language :: Python :: 3.7",
        "License :: OSI Approved :: MIT License",
        "Operating System :: OS Independent",
    ],
    package_data={
        '': ['.logging_config.json']
    },
    python_requires='>=3.6',
    install_requires=[
        'deap',
        'graphviz',
        'joblib',
        'openml',
        'matplotlib',
        'numpy',
        'pygraphviz',
        'scikit-learn>=0.22',
        'seaborn',
        'stopit'
    ]
)<|MERGE_RESOLUTION|>--- conflicted
+++ resolved
@@ -5,11 +5,7 @@
 
 setuptools.setup(
     name="genens",
-<<<<<<< HEAD
-    version="0.1.8",
-=======
-    version="0.1.9",
->>>>>>> 6fe11125
+    version="0.1.10",
     author="Gabriela Suchoparova",
     author_email="gabi.suchoparova@gmail.com",
     description="A genetic AutoML system for ensemble methods",
